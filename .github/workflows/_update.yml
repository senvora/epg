name: _update
on:
  workflow_dispatch:
  schedule:
    - cron: '0 9 * * *'
jobs:
  update:
    runs-on: ubuntu-latest
    steps:
      - uses: actions/checkout@v3
      - run: echo "BRANCH_NAME=$(date +'bot/auto-update-%s')" >> $GITHUB_OUTPUT
        id: create-branch-name
      - run: git config user.name 'iptv-bot[bot]'
      - run: git config user.email '84861620+iptv-bot[bot]@users.noreply.github.com'
      - run: git checkout -b ${{ steps.create-branch-name.outputs.BRANCH_NAME }}
      - uses: tibdex/github-app-token@v1
        if: ${{ !env.ACT }}
        id: create-app-token
        with:
          app_id: ${{ secrets.APP_ID }}
          private_key: ${{ secrets.APP_PRIVATE_KEY }}
      - uses: actions/setup-node@v3
        if: ${{ !env.ACT }}
        with:
          node-version: 16
          cache: 'npm'
      - run: npm install
      - run: npm run api:load
      - if: ${{ !env.ACT }}
        run: GITHUB_TOKEN=${{ steps.create-app-token.outputs.token }} npm run programs:load
      - uses: actions/upload-artifact@v3
        with:
          name: database
          path: scripts/database
      - run: npm run guides:update
<<<<<<< HEAD
      - run: npm run guides:validate
=======
      - uses: actions/upload-artifact@v3
        with:
          name: logs
          path: scripts/logs
>>>>>>> 59ef7299
      - run: npm run api:update
      - run: npm run readme:update
      - run: npm run status:update
      - name: Commit Changes
        if: ${{ !env.ACT }}
        run: |
          git add README.md
          git commit --allow-empty -m "[Bot] Update README.md"
          git add STATUS.md
          git commit --allow-empty -m "[Bot] Update STATUS.md"
          git status
      - name: Push to origin
        if: ${{ !env.ACT }}
        run: |
          git push -u origin ${{ steps.create-branch-name.outputs.BRANCH_NAME }}
      - uses: JamesIves/github-pages-deploy-action@v4.4.1
        if: ${{ !env.ACT && github.ref == 'refs/heads/master' }}
        with:
          branch: gh-pages
          folder: .gh-pages
          token: ${{ steps.create-app-token.outputs.token }}
          git-config-name: iptv-bot[bot]
          git-config-email: 84861620+iptv-bot[bot]@users.noreply.github.com
          commit-message: '[Bot] Update guides'
          clean: true
      - uses: JamesIves/github-pages-deploy-action@v4.4.1
        if: ${{ !env.ACT && github.ref == 'refs/heads/master' }}
        with:
          repository-name: iptv-org/api
          branch: gh-pages
          folder: .api
          token: ${{ steps.create-app-token.outputs.token }}
          git-config-name: iptv-bot[bot]
          git-config-email: 84861620+iptv-bot[bot]@users.noreply.github.com
          commit-message: '[Bot] Deploy to iptv-org/api'
          clean: false
      - uses: repo-sync/pull-request@v2.9
        if: ${{ !env.ACT && github.ref == 'refs/heads/master' }}
        id: pull-request
        with:
          github_token: ${{ steps.create-app-token.outputs.token }}
          source_branch: ${{ steps.create-branch-name.outputs.BRANCH_NAME }}
          destination_branch: 'master'
          pr_title: '[Bot] Daily update'
          pr_body: |
            This pull request is created via [update][1] workflow.

            [1]: https://github.com/iptv-org/epg/actions/runs/${{ github.run_id }}
      - uses: juliangruber/merge-pull-request-action@v1
        if: ${{ !env.ACT && github.ref == 'refs/heads/master' && steps.pull-request.outputs.has_changed_files }}
        with:
          github-token: ${{ secrets.PAT }}
          number: ${{ steps.pull-request.outputs.pr_number }}
          method: squash
<|MERGE_RESOLUTION|>--- conflicted
+++ resolved
@@ -1,97 +1,94 @@
-name: _update
-on:
-  workflow_dispatch:
-  schedule:
-    - cron: '0 9 * * *'
-jobs:
-  update:
-    runs-on: ubuntu-latest
-    steps:
-      - uses: actions/checkout@v3
-      - run: echo "BRANCH_NAME=$(date +'bot/auto-update-%s')" >> $GITHUB_OUTPUT
-        id: create-branch-name
-      - run: git config user.name 'iptv-bot[bot]'
-      - run: git config user.email '84861620+iptv-bot[bot]@users.noreply.github.com'
-      - run: git checkout -b ${{ steps.create-branch-name.outputs.BRANCH_NAME }}
-      - uses: tibdex/github-app-token@v1
-        if: ${{ !env.ACT }}
-        id: create-app-token
-        with:
-          app_id: ${{ secrets.APP_ID }}
-          private_key: ${{ secrets.APP_PRIVATE_KEY }}
-      - uses: actions/setup-node@v3
-        if: ${{ !env.ACT }}
-        with:
-          node-version: 16
-          cache: 'npm'
-      - run: npm install
-      - run: npm run api:load
-      - if: ${{ !env.ACT }}
-        run: GITHUB_TOKEN=${{ steps.create-app-token.outputs.token }} npm run programs:load
-      - uses: actions/upload-artifact@v3
-        with:
-          name: database
-          path: scripts/database
-      - run: npm run guides:update
-<<<<<<< HEAD
-      - run: npm run guides:validate
-=======
-      - uses: actions/upload-artifact@v3
-        with:
-          name: logs
-          path: scripts/logs
->>>>>>> 59ef7299
-      - run: npm run api:update
-      - run: npm run readme:update
-      - run: npm run status:update
-      - name: Commit Changes
-        if: ${{ !env.ACT }}
-        run: |
-          git add README.md
-          git commit --allow-empty -m "[Bot] Update README.md"
-          git add STATUS.md
-          git commit --allow-empty -m "[Bot] Update STATUS.md"
-          git status
-      - name: Push to origin
-        if: ${{ !env.ACT }}
-        run: |
-          git push -u origin ${{ steps.create-branch-name.outputs.BRANCH_NAME }}
-      - uses: JamesIves/github-pages-deploy-action@v4.4.1
-        if: ${{ !env.ACT && github.ref == 'refs/heads/master' }}
-        with:
-          branch: gh-pages
-          folder: .gh-pages
-          token: ${{ steps.create-app-token.outputs.token }}
-          git-config-name: iptv-bot[bot]
-          git-config-email: 84861620+iptv-bot[bot]@users.noreply.github.com
-          commit-message: '[Bot] Update guides'
-          clean: true
-      - uses: JamesIves/github-pages-deploy-action@v4.4.1
-        if: ${{ !env.ACT && github.ref == 'refs/heads/master' }}
-        with:
-          repository-name: iptv-org/api
-          branch: gh-pages
-          folder: .api
-          token: ${{ steps.create-app-token.outputs.token }}
-          git-config-name: iptv-bot[bot]
-          git-config-email: 84861620+iptv-bot[bot]@users.noreply.github.com
-          commit-message: '[Bot] Deploy to iptv-org/api'
-          clean: false
-      - uses: repo-sync/pull-request@v2.9
-        if: ${{ !env.ACT && github.ref == 'refs/heads/master' }}
-        id: pull-request
-        with:
-          github_token: ${{ steps.create-app-token.outputs.token }}
-          source_branch: ${{ steps.create-branch-name.outputs.BRANCH_NAME }}
-          destination_branch: 'master'
-          pr_title: '[Bot] Daily update'
-          pr_body: |
-            This pull request is created via [update][1] workflow.
-
-            [1]: https://github.com/iptv-org/epg/actions/runs/${{ github.run_id }}
-      - uses: juliangruber/merge-pull-request-action@v1
-        if: ${{ !env.ACT && github.ref == 'refs/heads/master' && steps.pull-request.outputs.has_changed_files }}
-        with:
-          github-token: ${{ secrets.PAT }}
-          number: ${{ steps.pull-request.outputs.pr_number }}
-          method: squash
+name: _update
+on:
+  workflow_dispatch:
+  schedule:
+    - cron: '0 9 * * *'
+jobs:
+  update:
+    runs-on: ubuntu-latest
+    steps:
+      - uses: actions/checkout@v3
+      - run: echo "BRANCH_NAME=$(date +'bot/auto-update-%s')" >> $GITHUB_OUTPUT
+        id: create-branch-name
+      - run: git config user.name 'iptv-bot[bot]'
+      - run: git config user.email '84861620+iptv-bot[bot]@users.noreply.github.com'
+      - run: git checkout -b ${{ steps.create-branch-name.outputs.BRANCH_NAME }}
+      - uses: tibdex/github-app-token@v1
+        if: ${{ !env.ACT }}
+        id: create-app-token
+        with:
+          app_id: ${{ secrets.APP_ID }}
+          private_key: ${{ secrets.APP_PRIVATE_KEY }}
+      - uses: actions/setup-node@v3
+        if: ${{ !env.ACT }}
+        with:
+          node-version: 16
+          cache: 'npm'
+      - run: npm install
+      - run: npm run api:load
+      - if: ${{ !env.ACT }}
+        run: GITHUB_TOKEN=${{ steps.create-app-token.outputs.token }} npm run programs:load
+      - uses: actions/upload-artifact@v3
+        with:
+          name: database
+          path: scripts/database
+      - run: npm run guides:update
+      - uses: actions/upload-artifact@v3
+        with:
+          name: logs
+          path: scripts/logs
+      - run: npm run guides:validate
+      - run: npm run api:update
+      - run: npm run readme:update
+      - run: npm run status:update
+      - name: Commit Changes
+        if: ${{ !env.ACT }}
+        run: |
+          git add README.md
+          git commit --allow-empty -m "[Bot] Update README.md"
+          git add STATUS.md
+          git commit --allow-empty -m "[Bot] Update STATUS.md"
+          git status
+      - name: Push to origin
+        if: ${{ !env.ACT }}
+        run: |
+          git push -u origin ${{ steps.create-branch-name.outputs.BRANCH_NAME }}
+      - uses: JamesIves/github-pages-deploy-action@v4.4.1
+        if: ${{ !env.ACT && github.ref == 'refs/heads/master' }}
+        with:
+          branch: gh-pages
+          folder: .gh-pages
+          token: ${{ steps.create-app-token.outputs.token }}
+          git-config-name: iptv-bot[bot]
+          git-config-email: 84861620+iptv-bot[bot]@users.noreply.github.com
+          commit-message: '[Bot] Update guides'
+          clean: true
+      - uses: JamesIves/github-pages-deploy-action@v4.4.1
+        if: ${{ !env.ACT && github.ref == 'refs/heads/master' }}
+        with:
+          repository-name: iptv-org/api
+          branch: gh-pages
+          folder: .api
+          token: ${{ steps.create-app-token.outputs.token }}
+          git-config-name: iptv-bot[bot]
+          git-config-email: 84861620+iptv-bot[bot]@users.noreply.github.com
+          commit-message: '[Bot] Deploy to iptv-org/api'
+          clean: false
+      - uses: repo-sync/pull-request@v2.9
+        if: ${{ !env.ACT && github.ref == 'refs/heads/master' }}
+        id: pull-request
+        with:
+          github_token: ${{ steps.create-app-token.outputs.token }}
+          source_branch: ${{ steps.create-branch-name.outputs.BRANCH_NAME }}
+          destination_branch: 'master'
+          pr_title: '[Bot] Daily update'
+          pr_body: |
+            This pull request is created via [update][1] workflow.
+
+            [1]: https://github.com/iptv-org/epg/actions/runs/${{ github.run_id }}
+      - uses: juliangruber/merge-pull-request-action@v1
+        if: ${{ !env.ACT && github.ref == 'refs/heads/master' && steps.pull-request.outputs.has_changed_files }}
+        with:
+          github-token: ${{ secrets.PAT }}
+          number: ${{ steps.pull-request.outputs.pr_number }}
+          method: squash