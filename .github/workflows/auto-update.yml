--- conflicted
+++ resolved
@@ -13,11 +13,8 @@
         site:
           [
             andorradifusio.ad,
-<<<<<<< HEAD
             arianaafgtv.com,
-=======
             arianatelevision.com,
->>>>>>> 54294062
             astro.com.my,
             comteco.com.bo,
             cosmote.gr,
