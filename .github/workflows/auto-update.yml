--- conflicted
+++ resolved
@@ -34,13 +34,9 @@
             tvtv.ca,
             tvtv.us,
             tv.lv,
-            vidio.com,
-<<<<<<< HEAD
-            mncvision.id
-=======
+            mncvision.id,
             tvguide.com,
             tvprofil.com
->>>>>>> 087bae13
           ]
     steps:
       - name: Checkout
