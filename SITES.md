# Sites

| Site                                                               | Status | Notes                                       |
| ------------------------------------------------------------------ | ------ | ------------------------------------------- |
| [9tv.co.il](sites/9tv.co.il)                                       | 🟢     |                                             |
| [abc.net.au](sites/abc.net.au)                                     | 🟢     |                                             |
| [allente.dk](sites/allente.dk)                                     | 🟢     |                                             |
| [allente.fi](sites/allente.fi)                                     | 🟢     |                                             |
| [allente.no](sites/allente.no)                                     | 🟢     |                                             |
| [allente.se](sites/allente.se)                                     | 🟢     |                                             |
| [andorradifusio.ad](sites/andorradifusio.ad)                       | 🟢     |                                             |
| [anteltv.com.uy](sites/anteltv.com.uy)                             | 🟢     |                                             |
| [arianaafgtv.com](sites/arianaafgtv.com)                           | 🟢     |                                             |
| [arianatelevision.com](sites/arianatelevision.com)                 | 🟢     |                                             |
| [arirang.com](sites/arirang.com)                                   | 🟢     |                                             |
| [artonline.tv](sites/artonline.tv)                                 | 🟢     |                                             |
| [bein.com](sites/bein.com)                                         | 🟢     |                                             |
| [beinsports.com](sites/beinsports.com)                             | 🟢     |                                             |
| [berrymedia.co.kr](sites/berrymedia.co.kr)                         | 🟢     |                                             |
| [cablego.com.pe](sites/cablego.com.pe)                             | 🟢     |                                             |
| [cableplus.com.uy](sites/cableplus.com.uy)                         | 🟢     |                                             |
| [canalplus-haiti.com](sites/canalplus-haiti.com)                   | 🔴     | https://github.com/iptv-org/epg/issues/2237 |
| [canalplus.com](sites/canalplus.com)                               | 🟢     |                                             |
| [cgates.lt](sites/cgates.lt)                                       | 🟢     |                                             |
| [chaines-tv.orange.fr](sites/chaines-tv.orange.fr)                 | 🟢     |                                             |
| [clickthecity.com](sites/clickthecity.com)                         | 🟢     |                                             |
| [comteco.com.bo](sites/comteco.com.bo)                             | 🔴     | https://github.com/iptv-org/epg/issues/2239 |
| [content.astro.com.my](sites/content.astro.com.my)                 | 🟢     |                                             |
| [cosmote.gr](sites/cosmote.gr)                                     | 🟢     |                                             |
| [cubmu.com](sites/cubmu.com)                                       | 🟢     |                                             |
| [dens.tv](sites/dens.tv)                                           | 🟢     |                                             |
| [digiturk.com.tr](sites/digiturk.com.tr)                           | 🟢     |                                             |
| [directv.com](sites/directv.com)                                   | 🟢     |                                             |
| [directv.com.ar](sites/directv.com.ar)                             | 🔴     | https://github.com/iptv-org/epg/issues/2248 |
| [directv.com.uy](sites/directv.com.uy)                             | 🟢     |                                             |
| [dishtv.in](sites/dishtv.in)                                       | 🟢     |                                             |
| [disneystar.com](sites/disneystar.com)                             | 🟢     |                                             |
| [dsmart.com.tr](sites/dsmart.com.tr)                               | 🟢     |                                             |
| [dstv.com](sites/dstv.com)                                         | 🟢     |                                             |
| [elcinema.com](sites/elcinema.com)                                 | 🟢     |                                             |
| [ena.skylifetv.co.kr](sites/ena.skylifetv.co.kr)                   | 🟢     |                                             |
| [energeek.cl](sites/energeek.cl)                                   | 🟢     |                                             |
| [entertainment.ie](sites/entertainment.ie)                         | 🟢     |                                             |
| [epg.i-cable.com](sites/epg.i-cable.com)                           | 🔴     | https://github.com/iptv-org/epg/issues/2228 |
| [firstmedia.com](sites/firstmedia.com)                             | 🟢     |                                             |
| [flixed.io](sites/flixed.io)                                       | 🟢     |                                             |
| [foxsports.com.au](sites/foxsports.com.au)                         | 🟢     |                                             |
| [foxtel.com.au](sites/foxtel.com.au)                               | 🟢     |                                             |
| [frikanalen.no](sites/frikanalen.no)                               | 🟢     |                                             |
| [gatotv.com](sites/gatotv.com)                                     | 🟢     |                                             |
| [getafteritmedia.com](sites/getafteritmedia.com)                   | 🟢     |                                             |
| [guida.tv](sites/guida.tv)                                         | 🟢     |                                             |
| [guidatv.sky.it](sites/guidatv.sky.it)                             | 🟢     |                                             |
| [hd-plus.de](sites/hd-plus.de)                                     | 🔴     | https://github.com/iptv-org/epg/issues/2173 |
| [horizon.tv](sites/horizon.tv)                                     | 🟢     |                                             |
| [i.mjh.nz](sites/i.mjh.nz)                                         | 🟢     |                                             |
| [i24news.tv](sites/i24news.tv)                                     | 🟢     |                                             |
| [iltalehti.fi](sites/iltalehti.fi)                                 | 🟢     |                                             |
| [indihometv.com](sites/indihometv.com)                             | 🟢     |                                             |
| [ionplustv.com](sites/ionplustv.com)                               | 🟢     |                                             |
| [ipko.com](sites/ipko.com)                                         | 🟢     |                                             |
| [kan.org.il](sites/kan.org.il)                                     | 🔴     | https://github.com/iptv-org/epg/issues/2273 |
| [knr.gl](sites/knr.gl)                                             | 🟢     |                                             |
| [kplus.vn](sites/kplus.vn)                                         | 🔴     | https://github.com/iptv-org/epg/issues/2240 |
| [kvf.fo](sites/kvf.fo)                                             | 🟢     |                                             |
| [m.tv.sms.cz](sites/m.tv.sms.cz)                                   | 🔴     | https://github.com/iptv-org/epg/issues/2241 |
| [m.tving.com](sites/m.tving.com)                                   | 🟢     |                                             |
| [magticom.ge](sites/magticom.ge)                                   | 🟢     |                                             |
| [mako.co.il](sites/mako.co.il)                                     | 🟢     |                                             |
| [maxtv.hrvatskitelekom.hr](sites/maxtv.hrvatskitelekom.hr)         | 🟢     |                                             |
| [maxtvgo.mk](sites/maxtvgo.mk)                                     | 🟢     |                                             |
| [mediagenie.co.kr](sites/mediagenie.co.kr)                         | 🟢     |                                             |
| [mediaklikk.hu](sites/mediaklikk.hu)                               | 🟢     |                                             |
| [mediaset.it](sites/mediaset.it)                                   | 🟢     |                                             |
| [melita.com](sites/melita.com)                                     | 🟢     |                                             |
| [meo.pt](sites/meo.pt)                                             | 🟢     |                                             |
| [meuguia.tv](sites/meuguia.tv)                                     | 🟢     |                                             |
| [mewatch.sg](sites/mewatch.sg)                                     | 🟢     |                                             |
| [mi.tv](sites/mi.tv)                                               | 🟢     |                                             |
| [mncvision.id](sites/mncvision.id)                                 | 🟢     |                                             |
| [moji.id](sites/moji.id)                                           | 🟢     |                                             |
| [mon-programme-tv.be](sites/mon-programme-tv.be)                   | 🟢     |                                             |
| [movistarplus.es](sites/movistarplus.es)                           | 🟢     |                                             |
| [mtel.ba](sites/mtel.ba)                                           | 🟢     |                                             |
| [mts.rs](sites/mts.rs)                                             | 🟢     |                                             |
| [mujtvprogram.cz](sites/mujtvprogram.cz)                           | 🟢     |                                             |
| [musor.tv](sites/musor.tv)                                         | 🟢     |                                             |
| [myafn.dodmedia.osd.mil](sites/myafn.dodmedia.osd.mil)             | 🟢     |                                             |
| [mysky.com.ph](sites/mysky.com.ph)                                 | 🟢     |                                             |
| [mytelly.co.uk](sites/mytelly.co.uk)                               | 🟡     | https://github.com/iptv-org/epg/issues/2276 |
| [mytvsuper.com](sites/mytvsuper.com)                               | 🟢     |                                             |
| [nhk.or.jp](sites/nhk.or.jp)                                       | 🟢     |                                             |
| [nhkworldpremium.com](sites/nhkworldpremium.com)                   | 🟢     |                                             |
| [nostv.pt](sites/nostv.pt)                                         | 🟢     |                                             |
| [novacyprus.com](sites/novacyprus.com)                             | 🟢     |                                             |
| [novasports.gr](sites/novasports.gr)                               | 🟢     |                                             |
| [nowplayer.now.com](sites/nowplayer.now.com)                       | 🔴     | https://github.com/iptv-org/epg/issues/2247 |
| [nuevosiglo.com.uy](sites/nuevosiglo.com.uy)                       | 🟢     |                                             |
| [nzxmltv.com](sites/nzxmltv.com)                                   | 🟢     |                                             |
| [ontvtonight.com](sites/ontvtonight.com)                           | 🟢     |                                             |
| [osn.com](sites/osn.com)                                           | 🟢     |                                             |
| [pbsguam.org](sites/pbsguam.org)                                   | 🟢     |                                             |
<<<<<<< HEAD
| [player.ee.co.uk](sites/player.ee.co.uk)                           | 🟢     |                                             |
=======
| [pickx.be](sites/pickx.be)                                         | 🟢     |                                             |
>>>>>>> 4aed895d
| [playtv.unifi.com.my](sites/playtv.unifi.com.my)                   | 🟢     |                                             |
| [plex.tv](sites/plex.tv)                                           | 🟢     |                                             |
| [programacion-tv.elpais.com](sites/programacion-tv.elpais.com)     | 🟢     |                                             |
| [programacion.tcc.com.uy](sites/programacion.tcc.com.uy)           | 🟢     |                                             |
| [programetv.ro](sites/programetv.ro)                               | 🟢     |                                             |
| [programme-tv.net](sites/programme-tv.net)                         | 🟢     |                                             |
| [programme-tv.vini.pf](sites/programme-tv.vini.pf)                 | 🟢     |                                             |
| [programme.tvb.com](sites/programme.tvb.com)                       | 🔴     | https://github.com/iptv-org/epg/issues/2254 |
| [programtv.onet.pl](sites/programtv.onet.pl)                       | 🟢     |                                             |
| [raiplay.it](sites/raiplay.it)                                     | 🟢     |                                             |
| [reportv.com.ar](sites/reportv.com.ar)                             | 🟢     |                                             |
| [rev.bs](sites/rev.bs)                                             | 🔴     | https://github.com/iptv-org/epg/issues/2255 |
| [rotana.net](sites/rotana.net)                                     | 🟢     |                                             |
| [rtb.gov.bn](sites/rtb.gov.bn)                                     | 🔴     | https://github.com/iptv-org/epg/issues/2257 |
| [rthk.hk](sites/rthk.hk)                                           | 🟢     |                                             |
| [rtmklik.rtm.gov.my](sites/rtmklik.rtm.gov.my)                     | 🟢     |                                             |
| [rtp.pt](sites/rtp.pt)                                             | 🟢     |                                             |
| [ruv.is](sites/ruv.is)                                             | 🟢     |                                             |
| [sat.tv](sites/sat.tv)                                             | 🟢     |                                             |
| [shahid.mbc.net](sites/shahid.mbc.net)                             | 🟢     |                                             |
| [siba.com.co](sites/siba.com.co)                                   | 🟢     |                                             |
| [singtel.com](sites/singtel.com)                                   | 🟢     |                                             |
| [sjonvarp.is](sites/sjonvarp.is)                                   | 🟢     |                                             |
| [sky.co.nz](sites/sky.co.nz)                                       | 🟢     |                                             |
| [sky.com](sites/sky.com)                                           | 🟢     |                                             |
| [sky.de](sites/sky.de)                                             | 🟢     |                                             |
| [starhubtvplus.com](sites/starhubtvplus.com)                       | 🟢     |                                             |
| [startimestv.com](sites/startimestv.com)                           | 🟢     |                                             |
| [streamingtvguides.com](sites/streamingtvguides.com)               | 🟢     |                                             |
| [superguidatv.it](sites/superguidatv.it)                           | 🟢     |                                             |
| [taiwanplus.com](sites/taiwanplus.com)                             | 🟢     |                                             |
| [tapdmv.com](sites/tapdmv.com)                                     | 🟢     |                                             |
| [telenet.tv](sites/telenet.tv)                                     | 🟢     |                                             |
| [teliatv.ee](sites/teliatv.ee)                                     | 🟢     |                                             |
| [telkussa.fi](sites/telkussa.fi)                                   | 🟢     |                                             |
| [telsu.fi](sites/telsu.fi)                                         | 🟢     |                                             |
| [tivu.tv](sites/tivu.tv)                                           | 🟢     |                                             |
| [toonamiaftermath.com](sites/toonamiaftermath.com)                 | 🟢     |                                             |
| [turksatkablo.com.tr](sites/turksatkablo.com.tr)                   | 🟢     |                                             |
| [tv-programme.telecablesat.fr](sites/tv-programme.telecablesat.fr) | 🟢     |                                             |
| [tv.blue.ch](sites/tv.blue.ch)                                     | 🟢     |                                             |
| [tv.cctv.com](sites/tv.cctv.com)                                   | 🟢     |                                             |
| [tv.dir.bg](sites/tv.dir.bg)                                       | 🟢     |                                             |
| [tv.lv](sites/tv.lv)                                               | 🟢     |                                             |
| [tv.magenta.at](sites/tv.magenta.at)                               | 🟢     |                                             |
| [tv.mail.ru](sites/tv.mail.ru)                                     | 🟢     |                                             |
| [tv.movistar.com.pe](sites/tv.movistar.com.pe)                     | 🟢     |                                             |
| [tv.nu](sites/tv.nu)                                               | 🟢     |                                             |
| [tv.post.lu](sites/tv.post.lu)                                     | 🟢     |                                             |
| [tv.trueid.net](sites/tv.trueid.net)                               | 🟢     |                                             |
| [tv.yandex.ru](sites/tv.yandex.ru)                                 | 🟢     |                                             |
| [tv.yettel.hu](sites/tv.yettel.hu)                                 | 🔴     | https://github.com/iptv-org/epg/issues/2263 |
| [tv2go.t-2.net](sites/tv2go.t-2.net)                               | 🟢     |                                             |
| [tv24.co.uk](sites/tv24.co.uk)                                     | 🟢     |                                             |
| [tv24.se](sites/tv24.se)                                           | 🟢     |                                             |
| [tva.tv](sites/tva.tv)                                             | 🔴     | https://github.com/iptv-org/epg/issues/2264 |
| [tvarenasport.com](sites/tvarenasport.com)                         | 🔴     | https://github.com/iptv-org/epg/issues/2266 |
| [tvarenasport.hr](sites/tvarenasport.hr)                           | 🔴     | https://github.com/iptv-org/epg/issues/2267 |
| [tvcesoir.fr](sites/tvcesoir.fr)                                   | 🟢     |                                             |
| [tvcubana.icrt.cu](sites/tvcubana.icrt.cu)                         | 🟢     |                                             |
| [tvgids.nl](sites/tvgids.nl)                                       | 🟢     |                                             |
| [tvguide.com](sites/tvguide.com)                                   | 🟢     |                                             |
| [tvguide.myjcom.jp](sites/tvguide.myjcom.jp)                       | 🟢     |                                             |
| [tvhebdo.com](sites/tvhebdo.com)                                   | 🟢     |                                             |
| [tvheute.at](sites/tvheute.at)                                     | 🟢     |                                             |
| [tvim.tv](sites/tvim.tv)                                           | 🟢     |                                             |
| [tvireland.ie](sites/tvireland.ie)                                 | 🟢     |                                             |
| [tvmi.mt](sites/tvmi.mt)                                           | 🟢     |                                             |
| [tvmusor.hu](sites/tvmusor.hu)                                     | 🟢     |                                             |
| [tvpassport.com](sites/tvpassport.com)                             | 🟢     |                                             |
| [tvplus.com.tr](sites/tvplus.com.tr)                               | 🟢     |                                             |
| [tvprofil.com](sites/tvprofil.com)                                 | 🟢     |                                             |
| [tvtv.us](sites/tvtv.us)                                           | 🔴     | https://github.com/iptv-org/epg/issues/2176 |
| [vidio.com](sites/vidio.com)                                       | 🟢     |                                             |
| [virginmediatelevision.ie](sites/virginmediatelevision.ie)         | 🟢     |                                             |
| [virgintvgo.virginmedia.com](sites/virgintvgo.virginmedia.com)     | 🟢     |                                             |
| [visionplus.id](sites/visionplus.id)                               | 🟢     |                                             |
| [vivacom.bg](sites/vivacom.bg)                                     | 🔴     | https://github.com/iptv-org/epg/issues/2270 |
| [vtm.be](sites/vtm.be)                                             | 🟢     |                                             |
| [walesi.com.fj](sites/walesi.com.fj)                               | 🟢     |                                             |
| [watch.sportsnet.ca](sites/watch.sportsnet.ca)                     | 🟢     |                                             |
| [watchyour.tv](sites/watchyour.tv)                                 | 🟢     |                                             |
| [wavve.com](sites/wavve.com)                                       | 🟢     |                                             |
| [web.magentatv.de](sites/web.magentatv.de)                         | 🟢     |                                             |
| [webtv.delta.nl](sites/webtv.delta.nl)                             | 🟢     |                                             |
| [worldfishingnetwork.com](sites/worldfishingnetwork.com)           | 🟢     |                                             |
| [xumo.tv](sites/xumo.tv)                                           | 🟢     |                                             |
| [zap.co.ao](sites/zap.co.ao)                                       | 🟢     |                                             |
| [ziggogo.tv](sites/ziggogo.tv)                                     | 🟢     |                                             |
| [znbc.co.zm](sites/znbc.co.zm)                                     | 🟢     |                                             |
| [zuragt.mn](sites/zuragt.mn)                                       | 🟢     |                                             |<|MERGE_RESOLUTION|>--- conflicted
+++ resolved
@@ -100,11 +100,8 @@
 | [ontvtonight.com](sites/ontvtonight.com)                           | 🟢     |                                             |
 | [osn.com](sites/osn.com)                                           | 🟢     |                                             |
 | [pbsguam.org](sites/pbsguam.org)                                   | 🟢     |                                             |
-<<<<<<< HEAD
 | [player.ee.co.uk](sites/player.ee.co.uk)                           | 🟢     |                                             |
-=======
 | [pickx.be](sites/pickx.be)                                         | 🟢     |                                             |
->>>>>>> 4aed895d
 | [playtv.unifi.com.my](sites/playtv.unifi.com.my)                   | 🟢     |                                             |
 | [plex.tv](sites/plex.tv)                                           | 🟢     |                                             |
 | [programacion-tv.elpais.com](sites/programacion-tv.elpais.com)     | 🟢     |                                             |
