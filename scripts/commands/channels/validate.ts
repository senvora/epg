--- conflicted
+++ resolved
@@ -1,97 +1,3 @@
-<<<<<<< HEAD
-import { ChannelsParser, DataLoader, DataProcessor } from '../../core'
-import { DataProcessorData } from '../../types/dataProcessor'
-import { Storage, Dictionary, File } from '@freearhey/core'
-import { DataLoaderData } from '../../types/dataLoader'
-import { ChannelList } from '../../models'
-import { DATA_DIR } from '../../constants'
-import epgGrabber from 'epg-grabber'
-import { program } from 'commander'
-import chalk from 'chalk'
-import langs from 'langs'
-
-program.argument('[filepath...]', 'Path to *.channels.xml files to validate').parse(process.argv)
-
-interface ValidationError {
-  type: 'duplicate' | 'wrong_channel_id' | 'wrong_feed_id' | 'wrong_lang'
-  name: string
-  lang?: string
-  xmltv_id?: string
-  site_id?: string
-  logo?: string
-}
-
-async function main() {
-  const processor = new DataProcessor()
-  const dataStorage = new Storage(DATA_DIR)
-  const loader = new DataLoader({ storage: dataStorage })
-  const data: DataLoaderData = await loader.load()
-  const { channelsKeyById, feedsKeyByStreamId }: DataProcessorData = processor.process(data)
-  const parser = new ChannelsParser({
-    storage: new Storage()
-  })
-
-  let totalFiles = 0
-  let totalErrors = 0
-
-  const storage = new Storage()
-  const files = program.args.length ? program.args : await storage.list('sites/**/*.channels.xml')
-  for (const filepath of files) {
-    const file = new File(filepath)
-    if (file.extension() !== 'xml') continue
-
-    const channelList: ChannelList = await parser.parse(filepath)
-
-    const bufferBySiteId = new Dictionary()
-    const errors: ValidationError[] = []
-    channelList.channels.forEach((channel: epgGrabber.Channel) => {
-      const bufferId: string = channel.site_id
-      if (bufferBySiteId.missing(bufferId)) {
-        bufferBySiteId.set(bufferId, true)
-      } else {
-        errors.push({ type: 'duplicate', ...channel })
-        totalErrors++
-      }
-
-      if (!langs.where('1', channel.lang ?? '')) {
-        errors.push({ type: 'wrong_lang', ...channel })
-        totalErrors++
-      }
-
-      if (!channel.xmltv_id) return
-      const [channelId, feedId] = channel.xmltv_id.split('@')
-
-      const foundChannel = channelsKeyById.get(channelId)
-      if (!foundChannel) {
-        errors.push({ type: 'wrong_channel_id', ...channel })
-        totalErrors++
-      }
-
-      if (feedId) {
-        const foundFeed = feedsKeyByStreamId.get(channel.xmltv_id)
-        if (!foundFeed) {
-          errors.push({ type: 'wrong_feed_id', ...channel })
-          totalErrors++
-        }
-      }
-    })
-
-    if (errors.length) {
-      console.log(chalk.underline(filepath))
-      console.table(errors, ['type', 'lang', 'xmltv_id', 'site_id', 'name'])
-      console.log()
-      totalFiles++
-    }
-  }
-
-  if (totalErrors > 0) {
-    console.log(chalk.red(`${totalErrors} error(s) in ${totalFiles} file(s)`))
-    process.exit(1)
-  }
-}
-
-main()
-=======
 import { ChannelsParser, DataLoader, DataProcessor } from '../../core'
 import { DataProcessorData } from '../../types/dataProcessor'
 import { Storage, Dictionary, File } from '@freearhey/core'
@@ -191,5 +97,4 @@
   }
 }
 
-main()
->>>>>>> 20bb0d51
+main()