<<<<<<< HEAD
import type { GuideData } from '../types/guide'
import { v4 as uuidv4 } from 'uuid'
=======
import { Collection, DateTime } from '@freearhey/core'
import { generateXMLTV } from 'epg-grabber'
>>>>>>> 24d61f0a

type GuideData = {
  channels: Collection
  programs: Collection
  filepath: string
  gzip: boolean
}

<<<<<<< HEAD
    this.channelId = data.channel
    this.feedId = data.feed
    this.siteDomain = data.site
    this.siteId = data.site_id
    this.siteName = data.site_name
    this.languageCode = data.lang
  }

  getUUID(): string {
    if (!this.getStreamId() || !this.siteId) return uuidv4()
=======
export class Guide {
  channels: Collection
  programs: Collection
  filepath: string
  gzip: boolean
>>>>>>> 24d61f0a

  constructor({ channels, programs, filepath, gzip }: GuideData) {
    this.channels = channels
    this.programs = programs
    this.filepath = filepath
    this.gzip = gzip || false
  }

  toString() {
    const currDate = new DateTime(process.env.CURR_DATE || new Date().toISOString(), {
      timezone: 'UTC'
    })

    return generateXMLTV({
      channels: this.channels.all(),
      programs: this.programs.all(),
      date: currDate.toJSON()
    })
  }
}
<|MERGE_RESOLUTION|>--- conflicted
+++ resolved
@@ -1,53 +1,35 @@
-<<<<<<< HEAD
-import type { GuideData } from '../types/guide'
-import { v4 as uuidv4 } from 'uuid'
-=======
-import { Collection, DateTime } from '@freearhey/core'
-import { generateXMLTV } from 'epg-grabber'
->>>>>>> 24d61f0a
-
-type GuideData = {
-  channels: Collection
-  programs: Collection
-  filepath: string
-  gzip: boolean
-}
-
-<<<<<<< HEAD
-    this.channelId = data.channel
-    this.feedId = data.feed
-    this.siteDomain = data.site
-    this.siteId = data.site_id
-    this.siteName = data.site_name
-    this.languageCode = data.lang
-  }
-
-  getUUID(): string {
-    if (!this.getStreamId() || !this.siteId) return uuidv4()
-=======
-export class Guide {
-  channels: Collection
-  programs: Collection
-  filepath: string
-  gzip: boolean
->>>>>>> 24d61f0a
-
-  constructor({ channels, programs, filepath, gzip }: GuideData) {
-    this.channels = channels
-    this.programs = programs
-    this.filepath = filepath
-    this.gzip = gzip || false
-  }
-
-  toString() {
-    const currDate = new DateTime(process.env.CURR_DATE || new Date().toISOString(), {
-      timezone: 'UTC'
-    })
-
-    return generateXMLTV({
-      channels: this.channels.all(),
-      programs: this.programs.all(),
-      date: currDate.toJSON()
-    })
-  }
-}
+import { Collection, DateTime } from '@freearhey/core'
+import { generateXMLTV } from 'epg-grabber'
+
+type GuideData = {
+  channels: Collection
+  programs: Collection
+  filepath: string
+  gzip: boolean
+}
+
+export class Guide {
+  channels: Collection
+  programs: Collection
+  filepath: string
+  gzip: boolean
+
+  constructor({ channels, programs, filepath, gzip }: GuideData) {
+    this.channels = channels
+    this.programs = programs
+    this.filepath = filepath
+    this.gzip = gzip || false
+  }
+
+  toString() {
+    const currDate = new DateTime(process.env.CURR_DATE || new Date().toISOString(), {
+      timezone: 'UTC'
+    })
+
+    return generateXMLTV({
+      channels: this.channels.all(),
+      programs: this.programs.all(),
+      date: currDate.toJSON()
+    })
+  }
+}