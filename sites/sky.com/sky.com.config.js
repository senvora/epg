--- conflicted
+++ resolved
@@ -1,96 +1,83 @@
-const cheerio = require('cheerio')
-const dayjs = require('dayjs')
-const utc = require('dayjs/plugin/utc')
-const doFetch = require('@ntlab/sfetch')
-const debug = require('debug')('site:sky.com')
-
-dayjs.extend(utc)
-
-doFetch.setDebugger(debug)
-
-module.exports = {
-  site: 'sky.com',
-  days: 2,
-  url({ date, channel }) {
-    return `https://awk.epgsky.com/hawk/linear/schedule/${date.format('YYYYMMDD')}/${
-      channel.site_id
-    }`
-  },
-  parser({ content, channel, date }) {
-    const programs = []
-    if (content) {
-      const items = JSON.parse(content) || null
-      if (Array.isArray(items.schedule)) {
-        items.schedule
-          .filter(schedule => schedule.sid === channel.site_id)
-          .forEach(schedule => {
-            if (Array.isArray(schedule.events)) {
-<<<<<<< HEAD
-              schedule.events.forEach(event => {
-                const start = dayjs.utc(event.st * 1000)
-                const stop = start.add(event.d, 's')
-                programs.push({
-                  title: event.t,
-                  description: event.sy,
-                  season: event.seasonnumber,
-                  episode: event.episodenumber,
-                  start,
-                  stop
-=======
-              schedule.events
-                .forEach(event => {
-                  const start = dayjs.utc(event.st * 1000)
-                  if (start.isSame(date, 'd')) {
-                    programs.push({
-                      title: event.t,
-                      description: event.sy,
-                      season: event.seasonnumber,
-                      episode: event.episodenumber,
-                      start,
-                      stop: start.add(event.d, 's')
-                    })
-                  }
->>>>>>> d64c9348
-                })
-              })
-            }
-          })
-      }
-    }
-
-    return programs
-  },
-  async channels() {
-    const channels = {}
-    const queues = [{ t: 'r', url: 'https://www.sky.com/tv-guide' }]
-    await doFetch(queues, (queue, res) => {
-      // process regions
-      if (queue.t === 'r') {
-        const $ = cheerio.load(res)
-        const initialData = JSON.parse(decodeURIComponent($('#initialData').text()))
-        initialData.state.epgData.regions.forEach(region => {
-          queues.push({
-            t: 'c',
-            url: `https://awk.epgsky.com/hawk/linear/services/${region.bouquet}/${region.subBouquet}`
-          })
-        })
-      }
-      // process channels
-      if (queue.t === 'c') {
-        if (Array.isArray(res.services)) {
-          for (const ch of res.services) {
-            if (channels[ch.sid] === undefined) {
-              channels[ch.sid] = {
-                lang: 'en',
-                site_id: ch.sid,
-                name: ch.t
-              }
-            }
-          }
-        }
-      }
-    })
-
-    return Object.values(channels)
-  }
-}
+const cheerio = require('cheerio')
+const dayjs = require('dayjs')
+const utc = require('dayjs/plugin/utc')
+const doFetch = require('@ntlab/sfetch')
+const debug = require('debug')('site:sky.com')
+
+dayjs.extend(utc)
+
+doFetch.setDebugger(debug)
+
+module.exports = {
+  site: 'sky.com',
+  days: 2,
+  url({ date, channel }) {
+    return `https://awk.epgsky.com/hawk/linear/schedule/${date.format('YYYYMMDD')}/${
+      channel.site_id
+    }`
+  },
+  parser({ content, channel, date }) {
+    const programs = []
+    if (content) {
+      const items = JSON.parse(content) || null
+      if (Array.isArray(items.schedule)) {
+        items.schedule
+          .filter(schedule => schedule.sid === channel.site_id)
+          .forEach(schedule => {
+            if (Array.isArray(schedule.events)) {
+              schedule.events
+                .forEach(event => {
+                  const start = dayjs.utc(event.st * 1000)
+                  if (start.isSame(date, 'd')) {
+                    programs.push({
+                      title: event.t,
+                      description: event.sy,
+                      season: event.seasonnumber,
+                      episode: event.episodenumber,
+                      start,
+                      stop: start.add(event.d, 's')
+                    })
+                  }
+                })
+              })
+            }
+          })
+      }
+    }
+
+    return programs
+  },
+  async channels() {
+    const channels = {}
+    const queues = [{ t: 'r', url: 'https://www.sky.com/tv-guide' }]
+    await doFetch(queues, (queue, res) => {
+      // process regions
+      if (queue.t === 'r') {
+        const $ = cheerio.load(res)
+        const initialData = JSON.parse(decodeURIComponent($('#initialData').text()))
+        initialData.state.epgData.regions.forEach(region => {
+          queues.push({
+            t: 'c',
+            url: `https://awk.epgsky.com/hawk/linear/services/${region.bouquet}/${region.subBouquet}`
+          })
+        })
+      }
+      // process channels
+      if (queue.t === 'c') {
+        if (Array.isArray(res.services)) {
+          for (const ch of res.services) {
+            if (channels[ch.sid] === undefined) {
+              channels[ch.sid] = {
+                lang: 'en',
+                site_id: ch.sid,
+                name: ch.t
+              }
+            }
+          }
+        }
+      }
+    })
+
+    return Object.values(channels)
+  }
+}