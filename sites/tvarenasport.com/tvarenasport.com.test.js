<<<<<<< HEAD
const { parser, url } = require('./tvarenasport.com.config.js')
const fs = require('fs')
const path = require('path')
const dayjs = require('dayjs')
const utc = require('dayjs/plugin/utc')
const customParseFormat = require('dayjs/plugin/customParseFormat')

dayjs.extend(customParseFormat)
dayjs.extend(utc)

const date = dayjs.utc('2025-07-30', 'YYYY-MM-DD').startOf('d')
const channel = {
  site_id: 'a1p',
  xmltv_id: 'ArenaSportPremium1.rs'
}

it('can generate valid url', () => {
  expect(url).toBe('https://www.tvarenasport.com/tv-scheme')
})

it('can parse response', () => {
  const content = fs.readFileSync(path.join(__dirname, '__data__', 'content.html'))
  const result = parser({ content, channel, date }).map(p => {
    p.start = p.start.toJSON()
    p.stop = p.stop.toJSON()
    return p
  })

  expect(result.length).toBe(13)
  expect(result[4]).toMatchObject({
    start: '2025-07-30T08:00:00.000Z',
    stop: '2025-07-30T09:00:00.000Z',
    title: 'UEFA LIGA ŠAMPIONA: Liga Šampiona: Pregled sezone',
    category: 'Fudbal'
  })
  expect(result[6]).toMatchObject({
    start: '2025-07-30T11:00:00.000Z',
    stop: '2025-07-30T13:00:00.000Z',
    title: '(Uživo) PRIJATELJSKE UTAKMICE: K League - Newcastle Utd'
  })
})

it('can handle empty guide', () => {
  const result = parser({
    date,
    channel,
    content: ''
  })
  expect(result).toMatchObject([])
})
=======
const { parser, url } = require('./tvarenasport.com.config.js')
const fs = require('fs')
const path = require('path')
const dayjs = require('dayjs')
const utc = require('dayjs/plugin/utc')
const customParseFormat = require('dayjs/plugin/customParseFormat')

dayjs.extend(customParseFormat)
dayjs.extend(utc)

const date = dayjs.utc('2024-12-07', 'YYYY-MM-DD').startOf('d')
const channel = {
  site_id: 'a1p',
  xmltv_id: 'ArenaSport1Premium.rs'
}

it('can generate valid url', () => {
  expect(url).toBe('https://www.tvarenasport.com/tv-scheme')
})

it('can parse response', () => {
  const content = fs.readFileSync(path.join(__dirname, '__data__', 'content.html'))
  const result = parser({ channel, date, content }).map(p => {
    p.start = p.start.toJSON()
    p.stop = p.stop.toJSON()
    return p
  })

  expect(result.length).toBe(19)
  expect(result[4]).toMatchObject({
    start: '2024-12-07T03:30:00.000Z',
    stop: '2024-12-07T05:00:00.000Z',
    title: 'EVROPSKO PRVENSTVO Ž',
    description: 'Francuska - Crna Gora',
    category: 'Rukomet'
  })
  expect(result[8]).toMatchObject({
    start: '2024-12-07T11:00:00.000Z',
    stop: '2024-12-07T11:05:00.000Z',
    title: 'Arena News'
  })
})

it('can handle empty guide', () => {
  const result = parser({
    date,
    channel,
    content: ''
  })
  expect(result).toMatchObject([])
})
>>>>>>> f6a01362
<|MERGE_RESOLUTION|>--- conflicted
+++ resolved
@@ -1,4 +1,3 @@
-<<<<<<< HEAD
 const { parser, url } = require('./tvarenasport.com.config.js')
 const fs = require('fs')
 const path = require('path')
@@ -48,57 +47,4 @@
     content: ''
   })
   expect(result).toMatchObject([])
-})
-=======
-const { parser, url } = require('./tvarenasport.com.config.js')
-const fs = require('fs')
-const path = require('path')
-const dayjs = require('dayjs')
-const utc = require('dayjs/plugin/utc')
-const customParseFormat = require('dayjs/plugin/customParseFormat')
-
-dayjs.extend(customParseFormat)
-dayjs.extend(utc)
-
-const date = dayjs.utc('2024-12-07', 'YYYY-MM-DD').startOf('d')
-const channel = {
-  site_id: 'a1p',
-  xmltv_id: 'ArenaSport1Premium.rs'
-}
-
-it('can generate valid url', () => {
-  expect(url).toBe('https://www.tvarenasport.com/tv-scheme')
-})
-
-it('can parse response', () => {
-  const content = fs.readFileSync(path.join(__dirname, '__data__', 'content.html'))
-  const result = parser({ channel, date, content }).map(p => {
-    p.start = p.start.toJSON()
-    p.stop = p.stop.toJSON()
-    return p
-  })
-
-  expect(result.length).toBe(19)
-  expect(result[4]).toMatchObject({
-    start: '2024-12-07T03:30:00.000Z',
-    stop: '2024-12-07T05:00:00.000Z',
-    title: 'EVROPSKO PRVENSTVO Ž',
-    description: 'Francuska - Crna Gora',
-    category: 'Rukomet'
-  })
-  expect(result[8]).toMatchObject({
-    start: '2024-12-07T11:00:00.000Z',
-    stop: '2024-12-07T11:05:00.000Z',
-    title: 'Arena News'
-  })
-})
-
-it('can handle empty guide', () => {
-  const result = parser({
-    date,
-    channel,
-    content: ''
-  })
-  expect(result).toMatchObject([])
-})
->>>>>>> f6a01362
+})