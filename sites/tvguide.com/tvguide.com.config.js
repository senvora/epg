--- conflicted
+++ resolved
@@ -1,4 +1,3 @@
-<<<<<<< HEAD
 const axios = require('axios')
 const dayjs = require('dayjs')
 const utc = require('dayjs/plugin/utc')
@@ -150,119 +149,4 @@
       return null
     }
   }
-=======
-const axios = require('axios')
-const dayjs = require('dayjs')
-const utc = require('dayjs/plugin/utc')
-const timezone = require('dayjs/plugin/timezone')
-const doFetch = require('@ntlab/sfetch')
-const debug = require('debug')('site:tvguide.com')
-
-dayjs.extend(utc)
-dayjs.extend(timezone)
-
-doFetch.setDebugger(debug).setCheckResult(false)
-
-const providerId = '9100001138'
-const maxDuration = 240
-const segments = 1440 / maxDuration
-
-module.exports = {
-  site: 'tvguide.com',
-  days: 2,
-  request: {
-    cache: {
-      ttl: 24 * 60 * 60 * 1000 // 1 day
-    }
-  },
-  async url({ date, segment = 1 }) {
-    const params = []
-    if (module.exports.apiKey === undefined) {
-      module.exports.apiKey = await module.exports.fetchApiKey()
-      debug('Got api key', module.exports.apiKey)
-    }
-    if (date) {
-      if (segment > 1) {
-        date = date.add((segment - 1) * maxDuration, 'm')
-      }
-      params.push(`start=${date.unix()}`, `duration=${maxDuration}`)
-    }
-    params.push(`apiKey=${module.exports.apiKey}`)
-
-    return date ?
-      `https://backend.tvguide.com/tvschedules/tvguide/${providerId}/web?${params.join('&')}` :
-      `https://backend.tvguide.com/tvschedules/tvguide/serviceprovider/${providerId}/sources/web?${params.join('&')}`
-  },
-  async parser({ content, date, channel }) {
-    const programs = []
-    const f = data => {
-      const result = []
-      if (typeof data === 'string') {
-        data = JSON.parse(data)
-      }
-      if (data && Array.isArray(data?.data?.items)) {
-        data.data.items
-          .filter(i => i.channel.sourceId.toString() === channel.site_id)
-          .forEach(i => {
-            result.push(...i.programSchedules.map(p => {
-              return { i: p, url: p.programDetails }
-            }))
-          })
-      }
-
-      return result
-    }
-    const queues = f(content)
-    if (queues.length) {
-      const parts = []
-      for (let i = 2; i <= segments; i++) {
-        parts.push(await module.exports.url({ date, segment: i }))
-      }
-      await doFetch(parts, (url, res) => {
-        queues.push(...f(res))
-      })
-      await doFetch(queues, (queue, res) => {
-        const item = res?.data?.item ? res.data.item : queue.i 
-        programs.push({
-          title: item.title ? item.title : queue.i.title,
-          sub_title: item.episodeNumber ? item.episodeTitle : null,
-          description: item.description,
-          season: item.seasonNumber,
-          episode: item.episodeNumber,
-          rating: item.rating ? { system: 'MPA', value: item.rating } : null,
-          categories: Array.isArray(item.genres) ? item.genres.map(g => g.name) : null,
-          start: dayjs.unix(item.startTime ? item.startTime : queue.i.startTime),
-          stop: dayjs.unix(item.endTime ? item.endTime : queue.i.endTime)
-        })
-      })
-    }
-
-    return programs
-  },
-  async channels() {
-    const channels = []
-    const data = await axios
-      .get(await this.url({}))
-      .then(r => r.data)
-      .catch(console.error)
-
-    data.data.items.forEach(item => {
-      channels.push({
-        lang: 'en',
-        site_id: item.sourceId,
-        name: item.fullName.replace(/Channel|Schedule/g, '').trim()
-      })
-    })
-
-    return channels
-  },
-  async fetchApiKey() {
-    const data = await axios
-      .get('https://www.tvguide.com/listings/')
-      .then(r => r.data)
-      .catch(console.error)
-
-    return data ? data.match(/apiKey=([a-zA-Z0-9]+)&/)[1] : null
-  }
->>>>>>> f6a01362
 }