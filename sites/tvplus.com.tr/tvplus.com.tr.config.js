--- conflicted
+++ resolved
@@ -1,132 +1,100 @@
-<<<<<<< HEAD
-=======
-const cheerio = require('cheerio')
-const axios = require('axios')
->>>>>>> 458cac08
-const dayjs = require('dayjs')
-const utc = require('dayjs/plugin/utc')
-const customParseFormat = require('dayjs/plugin/customParseFormat')
-const debug = require('debug')('site:tvplus.com.tr')
-
-dayjs.extend(utc)
-dayjs.extend(customParseFormat)
-
-const channelsUrl = 'https://tvplus.com.tr/canli-tv/yayin-akisi'
-
-module.exports = {
-  site: 'tvplus.com.tr',
-  days: 2,
-  request: {
-    cache: {
-      ttl: 24 * 60 * 60 * 1000 // 1 day
-    }
-  },
-<<<<<<< HEAD
-  url({ channel }) {
-    const [buildId, slug, nr] = channel.site_id.split('/')
-    const channelId = [slug, nr].join('--')
-    return `https://tvplus.com.tr/_next/data/${
-      buildId
-=======
-  async url({ channel }) {
-    if (module.exports.buildId === undefined) {
-      module.exports.buildId = await module.exports.fetchBuildId()
-      debug('Got build id', module.exports.buildId)
-    }
-    const channelId = channel.site_id.replace('/', '--')
-    return `https://tvplus.com.tr/_next/data/${
-      module.exports.buildId
->>>>>>> 458cac08
-    }/${
-      channel.lang
-    }/canli-tv/yayin-akisi/${
-      channelId
-    }.json?title=${
-      channelId
-    }`
-  },
-  parser({ content, date }) {
-    const programs = []
-    if (content) {
-      const data = JSON.parse(content)
-      if (Array.isArray(data?.pageProps?.allPlaybillList)) {
-        data.pageProps.allPlaybillList
-          .filter(i => i.length && i[0].starttime.startsWith(date.format('YYYY-MM-DD')))
-          .forEach(i => {
-            for (const schedule of i) {
-              const [, season, episode] = schedule.seasonInfo?.match(/(\d+)\. Sezon \- (\d+)\. Bölüm/) || [null, null, null]
-              programs.push({
-                title: schedule.name,
-                description: schedule.introduce,
-                category: schedule.genres,
-                image: schedule.picture,
-                season: season ? parseInt(season) : null,
-                episode: episode ? parseInt(episode) : null,
-                start: dayjs.utc(schedule.starttime),
-                stop: dayjs.utc(schedule.endtime)
-              })
-            }
-          })
-      }
-    }
-
-    return programs
-  },
-  async channels() {
-<<<<<<< HEAD
-    const cheerio = require('cheerio')
-    const axios = require('axios')
-=======
->>>>>>> 458cac08
-    const channels = []
-    const data = await axios
-      .get(channelsUrl)
-      .then(r => r.data)
-      .catch(console.error)
-
-    const $ = cheerio.load(data)
-<<<<<<< HEAD
-    const nextData = JSON.parse($('#__NEXT_DATA__').text())
-=======
->>>>>>> 458cac08
-    $('.channel-list-item a').toArray()
-      .forEach(el => {
-        const a = $(el)
-        channels.push({
-          lang: 'tr',
-          name: a.attr('title').replace(/Yayın Akışı/, '').trim(),
-<<<<<<< HEAD
-          site_id: [
-            nextData.buildId,
-            ...a.attr('href')
-              .replace(/\/canli\-tv\/yayin\-akisi\//, '')
-              .split('--')
-          ].join('/')
-=======
-          site_id: a.attr('href')
-            .replace(/\/canli\-tv\/yayin\-akisi\//, '')
-            .replace('--', '/') // change -- to / as it used in xml comment
->>>>>>> 458cac08
-        })
-      })
-
-    return channels
-<<<<<<< HEAD
-=======
-  },
-  async fetchBuildId() {
-    const data = await axios
-      .get(channelsUrl)
-      .then(r => r.data)
-      .catch(console.error)
-
-    if (data) {
-      const $ = cheerio.load(data)
-      const nextData = JSON.parse($('#__NEXT_DATA__').text())
-      return nextData?.buildId || null
-    } else {
-      return null
-    }
->>>>>>> 458cac08
-  }
-}
+const cheerio = require('cheerio')
+const axios = require('axios')
+const dayjs = require('dayjs')
+const utc = require('dayjs/plugin/utc')
+const customParseFormat = require('dayjs/plugin/customParseFormat')
+const debug = require('debug')('site:tvplus.com.tr')
+
+dayjs.extend(utc)
+dayjs.extend(customParseFormat)
+
+const channelsUrl = 'https://tvplus.com.tr/canli-tv/yayin-akisi'
+
+module.exports = {
+  site: 'tvplus.com.tr',
+  days: 2,
+  request: {
+    cache: {
+      ttl: 24 * 60 * 60 * 1000 // 1 day
+    }
+  },
+  async url({ channel }) {
+    if (module.exports.buildId === undefined) {
+      module.exports.buildId = await module.exports.fetchBuildId()
+      debug('Got build id', module.exports.buildId)
+    }
+    const channelId = channel.site_id.replace('/', '--')
+    return `https://tvplus.com.tr/_next/data/${
+      module.exports.buildId
+    }/${
+      channel.lang
+    }/canli-tv/yayin-akisi/${
+      channelId
+    }.json?title=${
+      channelId
+    }`
+  },
+  parser({ content, date }) {
+    const programs = []
+    if (content) {
+      const data = JSON.parse(content)
+      if (Array.isArray(data?.pageProps?.allPlaybillList)) {
+        data.pageProps.allPlaybillList
+          .filter(i => i.length && i[0].starttime.startsWith(date.format('YYYY-MM-DD')))
+          .forEach(i => {
+            for (const schedule of i) {
+              const [, season, episode] = schedule.seasonInfo?.match(/(\d+)\. Sezon \- (\d+)\. Bölüm/) || [null, null, null]
+              programs.push({
+                title: schedule.name,
+                description: schedule.introduce,
+                category: schedule.genres,
+                image: schedule.picture,
+                season: season ? parseInt(season) : null,
+                episode: episode ? parseInt(episode) : null,
+                start: dayjs.utc(schedule.starttime),
+                stop: dayjs.utc(schedule.endtime)
+              })
+            }
+          })
+      }
+    }
+
+    return programs
+  },
+  async channels() {
+    const channels = []
+    const data = await axios
+      .get(channelsUrl)
+      .then(r => r.data)
+      .catch(console.error)
+
+    const $ = cheerio.load(data)
+    $('.channel-list-item a').toArray()
+      .forEach(el => {
+        const a = $(el)
+        channels.push({
+          lang: 'tr',
+          name: a.attr('title').replace(/Yayın Akışı/, '').trim(),
+          site_id: a.attr('href')
+            .replace(/\/canli\-tv\/yayin\-akisi\//, '')
+            .replace('--', '/') // change -- to / as it used in xml comment
+        })
+      })
+
+    return channels
+  },
+  async fetchBuildId() {
+    const data = await axios
+      .get(channelsUrl)
+      .then(r => r.data)
+      .catch(console.error)
+
+    if (data) {
+      const $ = cheerio.load(data)
+      const nextData = JSON.parse($('#__NEXT_DATA__').text())
+      return nextData?.buildId || null
+    } else {
+      return null
+    }
+  }
+}