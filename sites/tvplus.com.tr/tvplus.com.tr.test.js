const { parser, url } = require('./tvplus.com.tr.config.js')
const fs = require('fs')
const path = require('path')
<<<<<<< HEAD
=======
const axios = require('axios')
>>>>>>> 458cac08
const dayjs = require('dayjs')
const utc = require('dayjs/plugin/utc')
const customParseFormat = require('dayjs/plugin/customParseFormat')

dayjs.extend(customParseFormat)
dayjs.extend(utc)

<<<<<<< HEAD
const date = dayjs.utc('2024-12-15', 'YYYY-MM-DD').startOf('d')
const channel = {
  lang: 'tr',
  site_id: 'wOhzpck_jO2kKrDfRHmHs/nick-jr/4353',
  xmltv_id: 'NickJr.tr'
}

it('can generate valid url', () => {
  expect(url({ channel })).toBe('https://tvplus.com.tr/_next/data/wOhzpck_jO2kKrDfRHmHs/tr/canli-tv/yayin-akisi/nick-jr--4353.json?title=nick-jr--4353')
=======
jest.mock('axios')

const date = dayjs.utc('2024-12-15', 'YYYY-MM-DD').startOf('d')
const channel = {
  lang: 'tr',
  site_id: 'nick-jr/4353',
  xmltv_id: 'NickJr.tr'
}

axios.get.mockImplementation((url, opts) => {
  if (url === 'https://tvplus.com.tr/canli-tv/yayin-akisi') {
    return Promise.resolve({
      data: fs.readFileSync(path.join(__dirname, '__data__', 'build.html')).toString()
    })
  }
})

it('can generate valid url', async () => {
  expect(await url({ channel })).toBe('https://tvplus.com.tr/_next/data/kUzvz_bbQJNaShlFUkrR3/tr/canli-tv/yayin-akisi/nick-jr--4353.json?title=nick-jr--4353')
>>>>>>> 458cac08
})

it('can parse response', () => {
  const content = fs.readFileSync(path.join(__dirname, '__data__', 'content.json'))
  const results = parser({ date, channel, content })
    .map(p => {
      p.start = p.start.toJSON()
      p.stop = p.stop.toJSON()
      return p
    })

  expect(results.length).toBe(88)
  expect(results[0]).toMatchObject({
    start: '2024-12-14T21:10:00.000Z',
    stop: '2024-12-14T21:20:00.000Z',
    title: 'Camgöz (2020)',
    description:
      'Max\'in Camgöz adında yarı köpek balığı yarı köpek eşsiz bir evcil havyanı vardır. İlk başlarda Camgöz\'ü saklamaya çalışsa da Sisli Pınarlar\'da, en iyi arkadaşlar, meraklı komşular ve hatta Max\'in ailesi bile yaramaz yeni arkadaşını fark edecektir.',
    image:
      'https://gbzeottvsc01.tvplus.com.tr:33207/CPS/images/universal/film/program/202412/20241209/21/2126356250845eb88428_0_XL.jpg',
    category: 'Çocuk',
    season: 1,
    episode: 116
  })
  expect(results[10]).toMatchObject({
    start: '2024-12-14T23:00:00.000Z',
    stop: '2024-12-14T23:25:00.000Z',
    title: 'Blaze ve Yol Canavarları',
    description:
      'Blaze ve Yol Canavarları, dünyanın en büyük canavar kamyonu Blaze ve en iyi arkadaşı ve sürücüsü AJ adında bir çocuk hakkındaki interaktif bir anaokulu animasyon dizisidir.',
    image:
      'https://gbzeottvsc01.tvplus.com.tr:33207/CPS/images/universal/film/program/202412/20241209/94/2126356271145eb88428_0_XL.jpg',
    category: 'Çocuk',
    season: 6,
    episode: 617
  })
})

it('can handle empty guide', () => {
  const result = parser({
    date,
    channel,
    content: ''
  })
  expect(result).toMatchObject([])
})
<|MERGE_RESOLUTION|>--- conflicted
+++ resolved
@@ -1,91 +1,76 @@
-const { parser, url } = require('./tvplus.com.tr.config.js')
-const fs = require('fs')
-const path = require('path')
-<<<<<<< HEAD
-=======
-const axios = require('axios')
->>>>>>> 458cac08
-const dayjs = require('dayjs')
-const utc = require('dayjs/plugin/utc')
-const customParseFormat = require('dayjs/plugin/customParseFormat')
-
-dayjs.extend(customParseFormat)
-dayjs.extend(utc)
-
-<<<<<<< HEAD
-const date = dayjs.utc('2024-12-15', 'YYYY-MM-DD').startOf('d')
-const channel = {
-  lang: 'tr',
-  site_id: 'wOhzpck_jO2kKrDfRHmHs/nick-jr/4353',
-  xmltv_id: 'NickJr.tr'
-}
-
-it('can generate valid url', () => {
-  expect(url({ channel })).toBe('https://tvplus.com.tr/_next/data/wOhzpck_jO2kKrDfRHmHs/tr/canli-tv/yayin-akisi/nick-jr--4353.json?title=nick-jr--4353')
-=======
-jest.mock('axios')
-
-const date = dayjs.utc('2024-12-15', 'YYYY-MM-DD').startOf('d')
-const channel = {
-  lang: 'tr',
-  site_id: 'nick-jr/4353',
-  xmltv_id: 'NickJr.tr'
-}
-
-axios.get.mockImplementation((url, opts) => {
-  if (url === 'https://tvplus.com.tr/canli-tv/yayin-akisi') {
-    return Promise.resolve({
-      data: fs.readFileSync(path.join(__dirname, '__data__', 'build.html')).toString()
-    })
-  }
-})
-
-it('can generate valid url', async () => {
-  expect(await url({ channel })).toBe('https://tvplus.com.tr/_next/data/kUzvz_bbQJNaShlFUkrR3/tr/canli-tv/yayin-akisi/nick-jr--4353.json?title=nick-jr--4353')
->>>>>>> 458cac08
-})
-
-it('can parse response', () => {
-  const content = fs.readFileSync(path.join(__dirname, '__data__', 'content.json'))
-  const results = parser({ date, channel, content })
-    .map(p => {
-      p.start = p.start.toJSON()
-      p.stop = p.stop.toJSON()
-      return p
-    })
-
-  expect(results.length).toBe(88)
-  expect(results[0]).toMatchObject({
-    start: '2024-12-14T21:10:00.000Z',
-    stop: '2024-12-14T21:20:00.000Z',
-    title: 'Camgöz (2020)',
-    description:
-      'Max\'in Camgöz adında yarı köpek balığı yarı köpek eşsiz bir evcil havyanı vardır. İlk başlarda Camgöz\'ü saklamaya çalışsa da Sisli Pınarlar\'da, en iyi arkadaşlar, meraklı komşular ve hatta Max\'in ailesi bile yaramaz yeni arkadaşını fark edecektir.',
-    image:
-      'https://gbzeottvsc01.tvplus.com.tr:33207/CPS/images/universal/film/program/202412/20241209/21/2126356250845eb88428_0_XL.jpg',
-    category: 'Çocuk',
-    season: 1,
-    episode: 116
-  })
-  expect(results[10]).toMatchObject({
-    start: '2024-12-14T23:00:00.000Z',
-    stop: '2024-12-14T23:25:00.000Z',
-    title: 'Blaze ve Yol Canavarları',
-    description:
-      'Blaze ve Yol Canavarları, dünyanın en büyük canavar kamyonu Blaze ve en iyi arkadaşı ve sürücüsü AJ adında bir çocuk hakkındaki interaktif bir anaokulu animasyon dizisidir.',
-    image:
-      'https://gbzeottvsc01.tvplus.com.tr:33207/CPS/images/universal/film/program/202412/20241209/94/2126356271145eb88428_0_XL.jpg',
-    category: 'Çocuk',
-    season: 6,
-    episode: 617
-  })
-})
-
-it('can handle empty guide', () => {
-  const result = parser({
-    date,
-    channel,
-    content: ''
-  })
-  expect(result).toMatchObject([])
-})
+const { parser, url } = require('./tvplus.com.tr.config.js')
+const fs = require('fs')
+const path = require('path')
+const axios = require('axios')
+const dayjs = require('dayjs')
+const utc = require('dayjs/plugin/utc')
+const customParseFormat = require('dayjs/plugin/customParseFormat')
+
+dayjs.extend(customParseFormat)
+dayjs.extend(utc)
+
+jest.mock('axios')
+
+const date = dayjs.utc('2024-12-15', 'YYYY-MM-DD').startOf('d')
+const channel = {
+  lang: 'tr',
+  site_id: 'nick-jr/4353',
+  xmltv_id: 'NickJr.tr'
+}
+
+axios.get.mockImplementation((url, opts) => {
+  if (url === 'https://tvplus.com.tr/canli-tv/yayin-akisi') {
+    return Promise.resolve({
+      data: fs.readFileSync(path.join(__dirname, '__data__', 'build.html')).toString()
+    })
+  }
+})
+
+it('can generate valid url', async () => {
+  expect(await url({ channel })).toBe('https://tvplus.com.tr/_next/data/kUzvz_bbQJNaShlFUkrR3/tr/canli-tv/yayin-akisi/nick-jr--4353.json?title=nick-jr--4353')
+})
+
+it('can parse response', () => {
+  const content = fs.readFileSync(path.join(__dirname, '__data__', 'content.json'))
+  const results = parser({ date, channel, content })
+    .map(p => {
+      p.start = p.start.toJSON()
+      p.stop = p.stop.toJSON()
+      return p
+    })
+
+  expect(results.length).toBe(88)
+  expect(results[0]).toMatchObject({
+    start: '2024-12-14T21:10:00.000Z',
+    stop: '2024-12-14T21:20:00.000Z',
+    title: 'Camgöz (2020)',
+    description:
+      'Max\'in Camgöz adında yarı köpek balığı yarı köpek eşsiz bir evcil havyanı vardır. İlk başlarda Camgöz\'ü saklamaya çalışsa da Sisli Pınarlar\'da, en iyi arkadaşlar, meraklı komşular ve hatta Max\'in ailesi bile yaramaz yeni arkadaşını fark edecektir.',
+    image:
+      'https://gbzeottvsc01.tvplus.com.tr:33207/CPS/images/universal/film/program/202412/20241209/21/2126356250845eb88428_0_XL.jpg',
+    category: 'Çocuk',
+    season: 1,
+    episode: 116
+  })
+  expect(results[10]).toMatchObject({
+    start: '2024-12-14T23:00:00.000Z',
+    stop: '2024-12-14T23:25:00.000Z',
+    title: 'Blaze ve Yol Canavarları',
+    description:
+      'Blaze ve Yol Canavarları, dünyanın en büyük canavar kamyonu Blaze ve en iyi arkadaşı ve sürücüsü AJ adında bir çocuk hakkındaki interaktif bir anaokulu animasyon dizisidir.',
+    image:
+      'https://gbzeottvsc01.tvplus.com.tr:33207/CPS/images/universal/film/program/202412/20241209/94/2126356271145eb88428_0_XL.jpg',
+    category: 'Çocuk',
+    season: 6,
+    episode: 617
+  })
+})
+
+it('can handle empty guide', () => {
+  const result = parser({
+    date,
+    channel,
+    content: ''
+  })
+  expect(result).toMatchObject([])
+})