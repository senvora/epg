--- conflicted
+++ resolved
@@ -1,4 +1,3 @@
-<<<<<<< HEAD
 const cheerio = require('cheerio')
 const dayjs = require('dayjs')
 
@@ -185,170 +184,4 @@
   query[key] = b
 
   return new URLSearchParams(query).toString()
-=======
-const cheerio = require('cheerio')
-const dayjs = require('dayjs')
-
-module.exports = {
-  site: 'tvprofil.com',
-  days: 2,
-  url: function ({ channel, date }) {
-    const parts = channel.site_id.split('#')
-    const query = buildQuery(parts[1], date)
-
-    return `https://tvprofil.com/${parts[0]}/program/?${query}`
-  },
-  request: {
-    headers: {
-      'x-requested-with': 'XMLHttpRequest'
-    }
-  },
-  parser: function ({ content }) {
-    let programs = []
-    const items = parseItems(content)
-    items.forEach(item => {
-      const $item = cheerio.load(item)
-      const title = parseTitle($item)
-      const category = parseCategory($item)
-      const start = parseStart($item)
-      const duration = parseDuration($item)
-      const stop = start.add(duration, 's')
-      const image = parseImage($item)
-
-      programs.push({ title, category, start, stop, image })
-    })
-
-    return programs
-  },
-  async channels() {
-    const axios = require('axios')
-
-    // prettier-ignore
-    const countries = {
-      al: { channelsPath: '/al', progsPath: 'al/programacioni', lang: 'sq' },
-      at: { channelsPath: '/at', progsPath: 'at/tvprogramm', lang: 'de' },
-      ba: { channelsPath: '/ba', progsPath: 'ba/tvprogram', lang: 'bs' },
-      bg: { channelsPath: '/bg', progsPath: 'bg/tv-programa', lang: 'bg' },
-      ch: { channelsPath: '/ch', progsPath: 'ch/tv-programm', lang: 'de' },
-      de: { channelsPath: '/de', progsPath: 'de/tvprogramm', lang: 'de' },
-      es: { channelsPath: '/es', progsPath: 'es/programacion-tv', lang: 'es' },
-      fr: { channelsPath: '/fr', progsPath: 'fr/programme-tv', lang: 'fr' },
-      hr: { channelsPath: '', progsPath: 'tvprogram', lang: 'hr' },
-      hu: { channelsPath: '/hu', progsPath: 'hu/tvmusor', lang: 'hu' },
-      ie: { channelsPath: '/ie', progsPath: 'ie/tvschedule', lang: 'en' },
-      it: { channelsPath: '/it', progsPath: 'it/guida-tv', lang: 'it' },
-      ks: { channelsPath: '/ks', progsPath: 'ks/programacioni', lang: 'sq' },
-      me: { channelsPath: '/me', progsPath: 'me/tvprogram', lang: 'en' },
-      mk: { channelsPath: '/mk', progsPath: 'mk/tv-raspored', lang: 'mk' },
-      pl: { channelsPath: '/pl', progsPath: 'pl/program', lang: 'pl' },
-      pt: { channelsPath: '/pt', progsPath: 'pt/programacao', lang: 'pt' },
-      ro: { channelsPath: '/ro', progsPath: 'ro/program-tv', lang: 'ro' },
-      rs: { channelsPath: '/rs', progsPath: 'rs/tvprogram', lang: 'sr' },
-      si: { channelsPath: '/si', progsPath: 'si/tvspored', lang: 'sl' },
-      tr: { channelsPath: '/tr', progsPath: 'tr/tv-rehberi', lang: 'tr' },
-      uk: { channelsPath: '/gb', progsPath: 'gb/tvschedule', lang: 'en' },
-    }
-
-    let channels = []
-    for (let country in countries) {
-      const config = countries[country]
-      const lang = config.lang
-
-      const url = `https://tvprofil.com${config.channelsPath}/channels/getChannels/`
-
-      console.log(url)
-
-      const cb = await axios
-        .get(url, {
-          params: {
-            callback: 'cb'
-          }
-        })
-        .then(r => r.data)
-        .catch(err => {
-          console.error(err.message)
-        })
-
-      if (!cb) continue
-
-      const [, json] = cb.match(/^cb\((.*)\)$/i)
-      const data = JSON.parse(json)
-
-      data.data.forEach(group => {
-        group.channels.forEach(item => {
-          channels.push({
-            lang,
-            site_id: `${config.progsPath}#${item.urlID}`,
-            name: item.title
-          })
-        })
-      })
-    }
-
-    return channels
-  }
-}
-
-function parseImage($item) {
-  return $item(':root').data('image')
-}
-
-function parseDuration($item) {
-  return $item(':root').data('len')
-}
-
-function parseStart($item) {
-  const timestamp = $item(':root').data('ts')
-
-  return dayjs.unix(timestamp)
-}
-
-function parseCategory($item) {
-  return $item('.col:nth-child(2) > small').text() || null
-}
-
-function parseTitle($item) {
-  let title = $item('.col:nth-child(2) > a').text()
-  title += $item('.col:nth-child(2)').clone().children().remove().end().text()
-
-  return title.replace('®', '').trim().replace(/,$/, '')
-}
-
-function parseItems(content) {
-  let data = (content.match(/cb\((.*)\)/) || [null, null])[1]
-  if (!data) return []
-  let json = JSON.parse(data)
-  if (!json || !json.data || !json.data.program) return []
-
-  const $ = cheerio.load(json.data.program)
-
-  return $('.row').toArray()
-}
-
-function buildQuery(site_id, date) {
-  const query = {
-    datum: date.format('YYYY-MM-DD'),
-    kanal: site_id,
-    callback: 'cb'
-  }
-
-  let c = 4
-  const a = query.datum + query.kanal + c
-  const ua = query.kanal + query.datum
-
-  let i = a.length,
-    b = 2
-
-  for (let j = 0; j < ua.length; j++) c += ua.charCodeAt(j)
-  while (i--) {
-    b += (a.charCodeAt(i) + c * 2) * i
-  }
-
-  b = b.toString()
-  const key = 'b' + b.charCodeAt(b.length - 1)
-
-  query[key] = b
-
-  return new URLSearchParams(query).toString()
->>>>>>> f6a01362
 }