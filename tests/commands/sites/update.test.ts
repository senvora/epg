--- conflicted
+++ resolved
@@ -1,41 +1,3 @@
-<<<<<<< HEAD
-import { execSync } from 'child_process'
-import fs from 'fs-extra'
-import path from 'path'
-
-beforeEach(() => {
-  fs.emptyDirSync('tests/__data__/output')
-  fs.mkdirSync('tests/__data__/output/.sites')
-  fs.copyFileSync(
-    'tests/__data__/input/.sites/config.json',
-    'tests/__data__/output/.sites/config.json'
-  )
-  fs.copyFileSync(
-    'tests/__data__/input/.sites/template.md',
-    'tests/__data__/output/.sites/template.md'
-  )
-})
-
-it('can update SITES.md', () => {
-  execSync('DOT_SITES_DIR=tests/__data__/output/.sites npm run sites:update', {
-    encoding: 'utf8'
-  })
-
-  expect(content('tests/__data__/output/sites.md')).toEqual(
-    content('tests/__data__/expected/_sites.md')
-  )
-
-  expect(true).toBe(true)
-})
-
-function content(filepath: string) {
-  const data = fs.readFileSync(path.resolve(filepath), {
-    encoding: 'utf8'
-  })
-
-  return JSON.stringify(data)
-}
-=======
 import { execSync } from 'child_process'
 import fs from 'fs-extra'
 import path from 'path'
@@ -74,5 +36,4 @@
   })
 
   return JSON.stringify(data)
-}
->>>>>>> a37973f1
+}